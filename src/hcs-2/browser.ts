import {
  TransactionReceipt,
  TopicCreateTransaction,
  TopicMessageSubmitTransaction,
  TopicId,
  PublicKey,
} from '@hashgraph/sdk';
import { HashinalsWalletConnectSDK } from '@hashgraphonline/hashinal-wc';
import { HCS2BaseClient } from './base-client';
import {
  HCS2ClientConfig,
  HCS2Message,
  HCS2Operation,
  HCS2RegistryType,
  TopicRegistrationResponse,
  RegistryOperationResponse,
  TopicRegistry,
  CreateRegistryOptions,
  RegisterEntryOptions,
  UpdateEntryOptions,
  DeleteEntryOptions,
  MigrateTopicOptions,
  QueryRegistryOptions,
} from './types';
import { isBrowser } from '../utils/is-browser';

/**
 * Browser client configuration for HCS-2
 */
export interface BrowserHCS2Config extends HCS2ClientConfig {
  hwc: HashinalsWalletConnectSDK;
}

/**
 * Browser client for HCS-2 operations
 */
export class BrowserHCS2Client extends HCS2BaseClient {
  private hwc: HashinalsWalletConnectSDK;

  /**
   * Create a new browser HCS-2 client
   * @param config Client configuration
   */
  constructor(config: BrowserHCS2Config) {
    super({
      network: config.network,
      logLevel: config.logLevel,
      silent: config.silent,
      mirrorNodeUrl: config.mirrorNodeUrl,
      logger: config.logger,
    });

    this.hwc = config.hwc;

    if (!isBrowser) {
      this.logger.error(
        'BrowserHCS2Client initialized in server environment - browser-specific features will not be available. Use HCS2Client instead.',
      );
    } else {
      this.logger.info('HCS-2 browser client initialized successfully');
    }
  }

  /**
   * Get the operator account ID
   * @returns The operator account ID
   */
  private getOperatorId(): string {
    const accountInfo = this.hwc.getAccountInfo();
    if (!accountInfo || !accountInfo.accountId) {
      throw new Error('No connected account found');
    }
    return accountInfo.accountId;
  }

  /**
   * Create a new registry topic
   * @param options Registry creation options
   * @returns Promise resolving to the transaction result
   */
  async createRegistry(
    options: CreateRegistryOptions = {},
  ): Promise<TopicRegistrationResponse> {
    try {
      const registryType = options.registryType ?? HCS2RegistryType.INDEXED;
      const ttl = options.ttl ?? 86400; // Default TTL: 24 hours

<<<<<<< HEAD
      const memo = options.memo
        ? `${this.generateRegistryMemo(registryType, ttl)} ${options.memo}`.trim()
        : this.generateRegistryMemo(registryType, ttl);
=======
      const memo = this.generateRegistryMemo(registryType, ttl);
>>>>>>> 78e902f8

      let transaction = new TopicCreateTransaction().setTopicMemo(memo);

      // Add admin key if requested (using connected wallet)
      if (options.adminKey) {
        let adminPublicKey: PublicKey;
        if (typeof options.adminKey === 'string') {
          adminPublicKey = PublicKey.fromString(options.adminKey);
        } else if (typeof options.adminKey === 'boolean') {
          adminPublicKey = await this.mirrorNode.getPublicKey(
            this.getOperatorId(),
          );
        } else {
          // Provided as PrivateKey instance
          adminPublicKey = options.adminKey.publicKey;
        }
        transaction = transaction.setAdminKey(adminPublicKey);
      }

      // Add submit key if requested (using connected wallet)
      if (options.submitKey) {
        let submitPublicKey: PublicKey;
        if (typeof options.submitKey === 'string') {
          submitPublicKey = PublicKey.fromString(options.submitKey);
        } else if (typeof options.submitKey === 'boolean') {
          submitPublicKey = await this.mirrorNode.getPublicKey(
            this.getOperatorId(),
          );
        } else {
          submitPublicKey = options.submitKey.publicKey;
        }
        transaction = transaction.setSubmitKey(submitPublicKey);
      }

      const txResponse = await (
        this.hwc as any
      ).executeTransactionWithErrorHandling(transaction, false);

      if (txResponse?.error) {
        throw new Error(txResponse.error);
      }

      const resultReceipt = txResponse?.result;
      if (!resultReceipt?.topicId) {
        throw new Error('Failed to create registry: No topic ID in receipt');
      }

      const topicId = resultReceipt.topicId.toString();

      this.logger.info(
        `Created registry topic: ${topicId} (${registryType === HCS2RegistryType.INDEXED ? 'Indexed' : 'Non-indexed'}, TTL: ${ttl}s)`,
      );

      return {
        success: true,
        topicId,
        transactionId: txResponse.transactionId || 'unknown',
      };
    } catch (error) {
      this.logger.error(`Failed to create registry: ${error}`);
      return {
        success: false,
        error: `Failed to create registry: ${error}`,
      };
    }
  }

  /**
   * Register a new entry in the registry
   * @param registryTopicId The topic ID of the registry
   * @param options Registration options
   * @returns Promise resolving to the operation result
   */
  async registerEntry(
    registryTopicId: string,
    options: RegisterEntryOptions,
  ): Promise<RegistryOperationResponse> {
    try {
      // Create register message
      const message = this.createRegisterMessage(
        options.targetTopicId,
        options.metadata,
        options.memo,
      );

      // Ensure operation type is correctly set
      if (message.op !== HCS2Operation.REGISTER) {
        throw new Error(
          `Invalid operation type: ${message.op}, expected ${HCS2Operation.REGISTER}`,
        );
      }

      const receipt = await this.submitMessage(registryTopicId, message);

      this.logger.info(
        `Registered entry in registry ${registryTopicId} pointing to topic ${options.targetTopicId}`,
      );

      return {
        success: true,
        receipt,
        sequenceNumber: receipt.topicSequenceNumber?.low ?? undefined,
      };
    } catch (error) {
      this.logger.error(`Failed to register entry: ${error}`);
      return {
        success: false,
        error: `Failed to register entry: ${error}`,
      };
    }
  }

  /**
   * Update an existing entry in the registry (indexed registries only)
   * @param registryTopicId The topic ID of the registry
   * @param options Update options
   * @returns Promise resolving to the operation result
   */
  async updateEntry(
    registryTopicId: string,
    options: UpdateEntryOptions,
  ): Promise<RegistryOperationResponse> {
    try {
      // Verify registry type (only indexed registries support updates)
      const registryInfo = await this.mirrorNode.getTopicInfo(registryTopicId);
      const memoInfo = this.parseRegistryTypeFromMemo(registryInfo.memo);

      if (!memoInfo || memoInfo.registryType !== HCS2RegistryType.INDEXED) {
        throw new Error(
          'Update operation is only valid for indexed registries',
        );
      }

      const message = this.createUpdateMessage(
        options.targetTopicId,
        options.uid,
        options.metadata,
        options.memo,
      );

      const receipt = await this.submitMessage(registryTopicId, message);

      this.logger.info(
        `Updated entry with UID ${options.uid} in registry ${registryTopicId}`,
      );

      return {
        success: true,
        receipt,
        sequenceNumber: receipt.topicSequenceNumber?.low ?? undefined,
      };
    } catch (error) {
      this.logger.error(`Failed to update entry: ${error}`);
      return {
        success: false,
        error: `Failed to update entry: ${error}`,
      };
    }
  }

  /**
   * Delete an entry from the registry (indexed registries only)
   * @param registryTopicId The topic ID of the registry
   * @param options Delete options
   * @returns Promise resolving to the operation result
   */
  async deleteEntry(
    registryTopicId: string,
    options: DeleteEntryOptions,
  ): Promise<RegistryOperationResponse> {
    try {
      // Verify registry type (only indexed registries support deletions)
      const registryInfo = await this.mirrorNode.getTopicInfo(registryTopicId);
      const memoInfo = this.parseRegistryTypeFromMemo(registryInfo.memo);

      if (!memoInfo || memoInfo.registryType !== HCS2RegistryType.INDEXED) {
        throw new Error(
          'Delete operation is only valid for indexed registries',
        );
      }

      // Create delete message
      const message = this.createDeleteMessage(options.uid, options.memo);

      const receipt = await this.submitMessage(registryTopicId, message);

      this.logger.info(
        `Deleted entry with UID ${options.uid} from registry ${registryTopicId}`,
      );

      return {
        success: true,
        receipt,
        sequenceNumber: receipt.topicSequenceNumber?.low ?? undefined,
      };
    } catch (error) {
      this.logger.error(`Failed to delete entry: ${error}`);
      return {
        success: false,
        error: `Failed to delete entry: ${error}`,
      };
    }
  }

  /**
   * Migrate a registry to a new topic
   * @param registryTopicId The topic ID of the registry
   * @param options Migration options
   * @returns Promise resolving to the operation result
   */
  async migrateRegistry(
    registryTopicId: string,
    options: MigrateTopicOptions,
  ): Promise<RegistryOperationResponse> {
    try {
      const message = this.createMigrateMessage(
        options.targetTopicId,
        options.metadata,
        options.memo,
      );

      const receipt = await this.submitMessage(registryTopicId, message);

      this.logger.info(
        `Migrated registry ${registryTopicId} to ${options.targetTopicId}`,
      );

      return {
        success: true,
        receipt,
        sequenceNumber: receipt.topicSequenceNumber?.low ?? undefined,
      };
    } catch (error) {
      this.logger.error(`Failed to migrate registry: ${error}`);
      return {
        success: false,
        error: `Failed to migrate registry: ${error}`,
      };
    }
  }

  /**
   * Get all entries from a registry
   * @param topicId The topic ID of the registry
   * @param options Query options
   * @returns Promise resolving to the registry information
   */
  async getRegistry(
    topicId: string,
    options: QueryRegistryOptions = {},
  ): Promise<TopicRegistry> {
    try {
      // Get topic info to determine registry type
      const topicInfo = await this.mirrorNode.getTopicInfo(topicId);
      const memoInfo = this.parseRegistryTypeFromMemo(topicInfo.memo);

      if (!memoInfo) {
        throw new Error(
          `Topic ${topicId} is not an HCS-2 registry (invalid memo format)`,
        );
      }

      const messagesResult = await this.mirrorNode.getTopicMessages(topicId, {
        sequenceNumber:
          options.skip && options.skip > 0 ? `gt:${options.skip}` : undefined,
        limit: options.limit ?? 100,
        order: options.order ?? 'asc',
      });

      // Since getTopicMessages fetches all pages, we must manually truncate if a limit was set.
      const messages = options.limit
        ? messagesResult.slice(0, options.limit)
        : messagesResult;

      // Parse messages into registry entries
      return this.parseRegistryEntries(
        topicId,
        messages,
        memoInfo.registryType,
        memoInfo.ttl,
      );
    } catch (error) {
      this.logger.error(`Failed to get registry: ${error}`);
      throw error;
    }
  }

  /**
   * Submit a message to a topic
   * @param topicId The topic ID to submit to
   * @param payload The message payload
   * @returns Promise resolving to the transaction receipt
   */
  async submitMessage(
    topicId: string,
    payload: HCS2Message,
  ): Promise<TransactionReceipt> {
    try {
      // Validate message
      const { valid, errors } = this.validateMessage(payload);
      if (!valid) {
        throw new Error(`Invalid HCS-2 message: ${errors.join(', ')}`);
      }

      const transaction = new TopicMessageSubmitTransaction()
        .setTopicId(TopicId.fromString(topicId))
        .setMessage(JSON.stringify(payload));

      const txResponse = await (
        this.hwc as any
      ).executeTransactionWithErrorHandling(transaction, false);

      if (txResponse?.error) {
        throw new Error(txResponse.error);
      }

      return txResponse.result;
    } catch (error) {
      this.logger.error(`Failed to submit message: ${error}`);
      throw error;
    }
  }
}<|MERGE_RESOLUTION|>--- conflicted
+++ resolved
@@ -85,13 +85,7 @@
       const registryType = options.registryType ?? HCS2RegistryType.INDEXED;
       const ttl = options.ttl ?? 86400; // Default TTL: 24 hours
 
-<<<<<<< HEAD
-      const memo = options.memo
-        ? `${this.generateRegistryMemo(registryType, ttl)} ${options.memo}`.trim()
-        : this.generateRegistryMemo(registryType, ttl);
-=======
       const memo = this.generateRegistryMemo(registryType, ttl);
->>>>>>> 78e902f8
 
       let transaction = new TopicCreateTransaction().setTopicMemo(memo);
 
