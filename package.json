{
  "name": "@hashgraphonline/standards-sdk",
<<<<<<< HEAD
  "version": "0.0.78",
=======
  "version": "0.0.74",
>>>>>>> a07d51e5
  "description": "The Hashgraph Online Standards SDK provides a complete implementation of the Hashgraph Consensus Standards (HCS), giving developers all the tools needed to build applications on Hedera.",
  "type": "module",
  "files": [
    "dist"
  ],
  "homepage": "https://hashgraphonline.com/docs/libraries/standards-sdk/",
  "author": "Hashgraph Online <hello@hashgraphonline.com>",
  "funding": {
    "type": "individual",
    "url": "https://github.com/sponsors/hashgraph-online"
  },
  "bugs": {
    "url": "https://github.com/hashgraph-online/standards-sdk/issues"
  },
  "license": "Apache-2.0",
  "keywords": [
    "hashgraph online",
    "hcs",
    "hedera",
    "hashgraph",
    "web3",
    "bitcoin",
    "standards",
    "sdk"
  ],
  "main": "./dist/umd/standards-sdk.umd.js",
  "module": "./dist/es/standards-sdk.es.js",
  "types": "./dist/es/index.d.ts",
  "exports": {
    ".": {
      "types": "./dist/es/index.d.ts",
      "import": "./dist/es/standards-sdk.es.js",
      "require": "./dist/umd/standards-sdk.umd.js",
      "default": "./dist/es/standards-sdk.es.js"
    }
  },
  "scripts": {
    "clean": "rimraf dist",
    "build:es": "BUILD_FORMAT=es vite build",
    "build:umd": "BUILD_FORMAT=umd vite build",
    "build": "npm run clean && npm run build:umd && npm run build:es",
    "prepublishOnly": "npm run build",
    "release": "npm publish --access public",
    "demo:inscribe": "tsx demo/inscribe-demo.ts",
    "demo:hcs-10": "tsx demo/hcs-10/index.ts",
    "demo:fee-demo": "tsx demo/hcs-10/fee-demo.ts",
    "demo:polling-agent": "tsx demo/hcs-10/polling-agent.ts",
    "watch": "nodemon --watch src --ext ts,tsx --exec \"npm run build && yalc push\""
  },
  "devDependencies": {
    "@types/lodash": "^4.17.16",
    "@types/mime-types": "^2.1.4",
    "@types/node": "^22.2.0",
    "concurrently": "^8.2.2",
    "nodemon": "^3.1.0",
    "process": "^0.11.10",
    "rimraf": "^6.0.1",
    "terser": "^5.39.0",
    "openai": "^4.91.1",
    "tsx": "^4.19.3",
    "typescript": "^5.8.2",
    "json-to-plain-text": "^1.1.4",
    "vite": "^6.2.2",
    "vite-plugin-dts": "^4.0.2",
    "vite-plugin-node-polyfills": "^0.23.0",
    "vite-plugin-string-replace": "1.1.3"
  },
  "dependencies": {
    "@hashgraph/hedera-wallet-connect": "^1.5.1-0",
    "@hashgraph/proto": "^2.16.0",
    "@hashgraph/sdk": "2.63.0",
    "@hashgraphonline/hashinal-wc": "^1.0.96",
    "@kiloscribe/inscription-sdk": "^1.0.30",
    "dotenv": "^16.4.7",
    "ethers": "^6.13.5",
    "file-type": "^20.4.1",
    "ioredis": "^5.6.0",
    "mime-types": "^2.1.35",
    "pino": "^9.6.0",
    "pino-pretty": "^13.0.0",
    "zod": "^3.24.2"
  }
}<|MERGE_RESOLUTION|>--- conflicted
+++ resolved
@@ -1,10 +1,6 @@
 {
   "name": "@hashgraphonline/standards-sdk",
-<<<<<<< HEAD
   "version": "0.0.78",
-=======
-  "version": "0.0.74",
->>>>>>> a07d51e5
   "description": "The Hashgraph Online Standards SDK provides a complete implementation of the Hashgraph Consensus Standards (HCS), giving developers all the tools needed to build applications on Hedera.",
   "type": "module",
   "files": [
